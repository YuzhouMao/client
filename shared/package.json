--- conflicted
+++ resolved
@@ -160,12 +160,8 @@
     "react-native-mime-types": "2.2.1",
     "react-native-push-notification": "git://github.com/keybase/react-native-push-notification#keybase-fixes-off-311-fcm",
     "react-navigation": "git://github.com/keybase/react-navigation#keybase-fixes-off-beta-12",
-<<<<<<< HEAD
-    "react-redux": "6.0.0",
+    "react-redux": "5.1.1",
     "react-spring": "7.2.0",
-=======
-    "react-redux": "5.1.1",
->>>>>>> 85f24fb9
     "react-transition-group": "2.5.1",
     "react-virtualized-auto-sizer": "1.0.2",
     "react-waypoint": "8.1.0",
