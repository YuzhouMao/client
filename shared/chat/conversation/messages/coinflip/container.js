// @flow
import CoinFlip from '.'
import * as RPCChatTypes from '../../../../constants/types/rpc-chat-gen'
import {namedConnect} from '../../../../util/container'

type OwnProps = {|flipGameID: string|}

const participantStatuses = [
  RPCChatTypes.chatUiUICoinFlipPhase.commitment,
  RPCChatTypes.chatUiUICoinFlipPhase.reveals,
  RPCChatTypes.chatUiUICoinFlipPhase.complete,
]

const noParticipants = []

const mapStateToProps = (state, {flipGameID}: OwnProps) => {
  const status = state.chat2.getIn(['flipStatusMap', flipGameID])
  return !status
    ? {
        commitmentVis: '',
        participants: noParticipants,
        progressText: '',
        resultText: '',
        revealVis: '',
        showParticipants: false,
      }
    : {
        commitmentVis: status.commitmentVisualization,
<<<<<<< HEAD
        errorInfo: status.errorInfo,
        // hasCommitments: status.phase > RPCChatTypes.chatUiUICoinFlipPhase.commitment,
        // hasSecrets: status.phase > RPCChatTypes.chatUiUICoinFlipPhase.reveals,
        // isComplete: status.phase >= RPCChatTypes.chatUiUICoinFlipPhase.complete,
        hasCommitments: participantStatuses.includes(status.phase),
        hasSecrets: participantStatuses.includes(status.phase),
        isComplete: participantStatuses.includes(status.phase),
        isError: status.phase === RPCChatTypes.chatUiUICoinFlipPhase.error,
=======
        errorInfo: status.phase === RPCChatTypes.chatUiUICoinFlipPhase.error ? status.errorInfo : null,
>>>>>>> c41d7786
        participants: status.participants || [],
        progressText: status.progressText,
        resultInfo: status.resultInfo,
        resultText: status.resultText,
        revealVis: status.revealVisualization,
        showParticipants: participantStatuses.indexOf(status.phase) === 2,
      }
}

export default namedConnect<OwnProps, _, _, _, _>(
  mapStateToProps,
  (d, o) => ({}),
  (s, d, o) => ({...s}),
  'CoinFlip'
)(CoinFlip)<|MERGE_RESOLUTION|>--- conflicted
+++ resolved
@@ -26,8 +26,7 @@
       }
     : {
         commitmentVis: status.commitmentVisualization,
-<<<<<<< HEAD
-        errorInfo: status.errorInfo,
+        errorInfo: status.phase === RPCChatTypes.chatUiUICoinFlipPhase.error ? status.errorInfo : null,
         // hasCommitments: status.phase > RPCChatTypes.chatUiUICoinFlipPhase.commitment,
         // hasSecrets: status.phase > RPCChatTypes.chatUiUICoinFlipPhase.reveals,
         // isComplete: status.phase >= RPCChatTypes.chatUiUICoinFlipPhase.complete,
@@ -35,9 +34,6 @@
         hasSecrets: participantStatuses.includes(status.phase),
         isComplete: participantStatuses.includes(status.phase),
         isError: status.phase === RPCChatTypes.chatUiUICoinFlipPhase.error,
-=======
-        errorInfo: status.phase === RPCChatTypes.chatUiUICoinFlipPhase.error ? status.errorInfo : null,
->>>>>>> c41d7786
         participants: status.participants || [],
         progressText: status.progressText,
         resultInfo: status.resultInfo,
