--- conflicted
+++ resolved
@@ -27,13 +27,12 @@
     "clearBuiltPayment": {
       "_description": "Clear a prepared payment once it has been sent or canceled",
     },
-<<<<<<< HEAD
     "cancelRequest": {
       "_description": "Cancel a request. Optionally delete an associated message",
       "conversationIDKey?": "ChatTypes.ConversationIDKey",
       "ordinal?": "ChatTypes.Ordinal",
       "requestID": "StellarRPCTypes.KeybaseRequestID",
-=======
+    },
     "createNewAccount": {
       "_description": "Add a new wallet to your account",
       "name": "string",
@@ -46,7 +45,6 @@
         "name": "string",
         "error": "string",
       }
->>>>>>> 0a7d9b75
     },
     "exportSecretKey": {
       "_description": "Export a Stellar account's secret key",
