// @flow
import * as Tracker2Gen from './tracker2-gen'
import {getProfile as getProfileOLD, type GetProfilePayload as GetProfilePayloadOLD} from './tracker-gen'
import * as EngineGen from './engine-gen-gen'
import * as ConfigGen from './config-gen'
import * as Saga from '../util/saga'
import * as Constants from '../constants/tracker2'
import flags from '../util/feature-flags'
import * as RPCTypes from '../constants/types/rpc-gen'
import logger from '../logger'
import engine from '../engine'

const identify3Result = (_, action) => {
  const {guiID, result} = action.payload.params
  return Tracker2Gen.createUpdateResult({guiID, reason: null, result: Constants.rpcResultToStatus(result)})
}

const identify3ShowTracker = (_, action) => {
  const {guiID, assertion, reason, forceDisplay} = action.payload.params
<<<<<<< HEAD

=======
>>>>>>> e87bd9b6
  return Tracker2Gen.createLoad({
    assertion,
    forceDisplay: !!forceDisplay,
    fromDaemon: true,
    guiID,
    ignoreCache: false,
    inTracker: true,
    reason: reason.reason || '',
  })
}

const identify3UpdateRow = (_, action) =>
  Tracker2Gen.createUpdateAssertion({
    assertion: Constants.rpcAssertionToAssertion(action.payload.params.row),
    guiID: action.payload.params.row.guiID,
  })

const setupEngineListeners = () => {
  engine().actionOnConnect('registerIdentify3UI', () => {
    RPCTypes.delegateUiCtlRegisterIdentify3UIRpcPromise()
      .then(() => {
        logger.info('Registered identify ui')
      })
      .catch(error => {
        logger.warn('error in registering identify ui: ', error)
      })
  })
}

const refreshChanged = (_, action) =>
  Tracker2Gen.createLoad({
    assertion: action.payload.params.username,
    fromDaemon: false,
    guiID: Constants.generateGUIID(),
    ignoreCache: true,
    inTracker: false,
    reason: '',
  })

const updateUserCard = (state, action) => {
  const {guiID, card} = action.payload.params
  const username = Constants.guiIDToUsername(state.tracker2, guiID)
  if (!username) {
    // an unknown or stale guiid, just ignore
    return
  }

  return Tracker2Gen.createUpdatedDetails({
    bio: card.bio,
    followThem: card.youFollowThem,
    followersCount: card.followers,
    followingCount: card.following,
    followsYou: card.theyFollowYou,
    fullname: card.fullName,
    guiID,
    location: card.location,
    registeredForAirdrop: card.registeredForAirdrop,
    teamShowcase: (card.teamShowcase || []).map(t => ({
      description: t.description,
      isOpen: t.open,
      membersCount: t.numMembers,
      name: t.fqName,
      publicAdmins: t.publicAdmins || [],
    })),
    username,
  })
}

const changeFollow = (_, action) =>
  RPCTypes.identify3Identify3FollowUserRpcPromise(
    {
      follow: action.payload.follow,
      guiID: action.payload.guiID,
    },
    Constants.waitingKey
  )
    .then(() =>
      Tracker2Gen.createUpdateResult({
        guiID: action.payload.guiID,
        reason: `Successfully ${action.payload.follow ? 'followed' : 'unfollowed'}!`,
        result: 'valid',
      })
    )
    .catch(e =>
      Tracker2Gen.createUpdateResult({
        guiID: action.payload.guiID,
        reason: `Failed to ${action.payload.follow ? 'follow' : 'unfollow'}`,
        result: 'error',
      })
    )

const ignore = (_, action) =>
  RPCTypes.identify3Identify3IgnoreUserRpcPromise({guiID: action.payload.guiID}, Constants.waitingKey)
    .then(() =>
      Tracker2Gen.createUpdateResult({
        guiID: action.payload.guiID,
        reason: `Successfully ignored`,
        result: 'valid',
      })
    )
    .catch(e =>
      Tracker2Gen.createUpdateResult({
        guiID: action.payload.guiID,
        reason: `Failed to ignore`,
        result: 'error',
      })
    )

function* load(state, action) {
  if (action.payload.fromDaemon) {
    return
  }
  const guiID = Constants.getDetails(state, action.payload.assertion)
  if (!guiID.guiID) {
    throw new Error('No guid on profile 2 load? ' + action.payload.assertion || '')
  }
  yield* Saga.callRPCs(
    RPCTypes.identify3Identify3RpcSaga({
      incomingCallMap: {},
      params: {
        assertion: action.payload.assertion,
        guiID: action.payload.guiID,
        ignoreCache: !!action.payload.ignoreCache,
      },
      waitingKey: Constants.waitingKey,
    })
  )
}

// Just to bridge the old action
const _getProfileOLD = (_, action) =>
  Tracker2Gen.createLoad({
    assertion: action.payload.username,
    forceDisplay: action.payload.forceDisplay,
    guiID: Constants.generateGUIID(),
    ignoreCache: action.payload.ignoreCache,
    inTracker: false,
    reason: '',
  })

const loadFollow = (_, action) => {
  const {assertion} = action.payload
  const convert = fs =>
    (fs.users || []).map(f => ({
      following: f.isFollowee,
      followsYou: f.isFollower,
      fullname: f.fullName,
      username: f.username,
    }))
  return (
    !action.payload.inTracker &&
    Promise.all([
      RPCTypes.userListTrackers2RpcPromise({assertion, reverse: false}).then(convert),
      RPCTypes.userListTrackers2RpcPromise({assertion, reverse: true}).then(convert),
    ]).then(([followers, following]) => {
      return Tracker2Gen.createUpdateFollowers({followers, following, username: action.payload.assertion})
    })
  )
}

const getProofSuggestions = () =>
  RPCTypes.userProofSuggestionsRpcPromise().then(({suggestions, showMore}) =>
    Tracker2Gen.createProofSuggestionsUpdated({
      suggestions: (suggestions || []).map(Constants.rpcSuggestionToAssertion),
    })
  )

function* tracker2Saga(): Saga.SagaGenerator<any, any> {
  if (!flags.identify3) {
    return
  }

  yield* Saga.chainAction<ConfigGen.SetupEngineListenersPayload>(
    ConfigGen.setupEngineListeners,
    setupEngineListeners
  )

  yield* Saga.chainAction<EngineGen.Keybase1Identify3UiIdentify3UpdateUserCardPayload>(
    EngineGen.keybase1Identify3UiIdentify3UpdateUserCard,
    updateUserCard
  )
  yield* Saga.chainAction<Tracker2Gen.ChangeFollowPayload>(Tracker2Gen.changeFollow, changeFollow)
  yield* Saga.chainAction<Tracker2Gen.IgnorePayload>(Tracker2Gen.ignore, ignore)
  yield* Saga.chainGenerator<Tracker2Gen.LoadPayload>(Tracker2Gen.load, load)
  yield* Saga.chainAction<Tracker2Gen.LoadPayload>(Tracker2Gen.load, loadFollow)

  yield* Saga.chainAction<Tracker2Gen.GetProofSuggestionsPayload>(
    Tracker2Gen.getProofSuggestions,
    getProofSuggestions
  )

  yield* Saga.chainAction<EngineGen.Keybase1NotifyTrackingTrackingChangedPayload>(
    EngineGen.keybase1NotifyTrackingTrackingChanged,
    refreshChanged
  )
  // TEMP until actions/tracker is deprecated
  yield* Saga.chainAction<GetProfilePayloadOLD>(getProfileOLD, _getProfileOLD) // TEMP
  // end TEMP until actions/tracker is deprecated
  //
  yield* Saga.chainAction<EngineGen.Keybase1Identify3UiIdentify3ResultPayload>(
    EngineGen.keybase1Identify3UiIdentify3Result,
    identify3Result
  )
  yield* Saga.chainAction<EngineGen.Keybase1Identify3UiIdentify3ShowTrackerPayload>(
    EngineGen.keybase1Identify3UiIdentify3ShowTracker,
    identify3ShowTracker
  )
  yield* Saga.chainAction<EngineGen.Keybase1Identify3UiIdentify3UpdateRowPayload>(
    EngineGen.keybase1Identify3UiIdentify3UpdateRow,
    identify3UpdateRow
  )
}

export default tracker2Saga<|MERGE_RESOLUTION|>--- conflicted
+++ resolved
@@ -17,10 +17,6 @@
 
 const identify3ShowTracker = (_, action) => {
   const {guiID, assertion, reason, forceDisplay} = action.payload.params
-<<<<<<< HEAD
-
-=======
->>>>>>> e87bd9b6
   return Tracker2Gen.createLoad({
     assertion,
     forceDisplay: !!forceDisplay,
