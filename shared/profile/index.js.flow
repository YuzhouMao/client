// @flow
import {Component} from 'react'
import * as Types from '../constants/types/profile'
import type {SimpleProofState, UserInfo, Proof} from '../constants/types/tracker'
import type {BioEditFns} from '../common-adapters/user-bio'
import type {MissingProof} from '../common-adapters/user-proofs'
import type {Folder} from '../folders/list'
import type {UserTeamShowcase} from '../constants/types/rpc-gen'

export type Props = {
  isYou: boolean,
  loading: boolean,
  bioEditFns: ?BioEditFns,
  trackerState: SimpleProofState,
  currentlyFollowing: boolean,
  currentFriendshipsTab: Types.FriendshipsTab,
  refresh: () => void,
  serverActive: boolean,
  onAvatarLoaded?: () => void,
  onBack: ?() => void,
  onChat: () => void,
  onFollow: () => void,
  onUnfollow: () => void,
  onAcceptProofs: () => void,
<<<<<<< HEAD
  onAddToTeam: () => void,
  onChangeFriendshipsTab: (currentFriendshipsTab: FriendshipsTab) => void,
=======
  onChangeFriendshipsTab: (currentFriendshipsTab: Types.FriendshipsTab) => void,
>>>>>>> c06519b7
  onClickShowcaseOffer: () => void,
  onMissingProofClick: (missingProof: MissingProof) => void,
  onFolderClick: (folder: Folder) => void,
  onUserClick: (username: string) => void,
  onViewProof: (proof: Proof) => void,
  onRecheckProof: (proof: Proof) => void,
  onRevokeProof: (proof: Proof) => void,
  onSearch: () => void,
  username: string,
  userInfo: UserInfo,
  proofs: Array<Proof>,
  tlfs: Array<Folder>,
  followersLoaded: boolean,
  followers: Array<Types.FriendshipUserInfo>,
  following: Array<Types.FriendshipUserInfo>,
  reason: ?string,
  error: ?string,
  onClickAvatar: () => void,
  onClickFollowers: () => void,
  onClickFollowing: () => void,
  waiting: boolean,
  youAreInTeams: boolean,
}

export default class Render extends Component<Props> {}<|MERGE_RESOLUTION|>--- conflicted
+++ resolved
@@ -22,12 +22,8 @@
   onFollow: () => void,
   onUnfollow: () => void,
   onAcceptProofs: () => void,
-<<<<<<< HEAD
   onAddToTeam: () => void,
-  onChangeFriendshipsTab: (currentFriendshipsTab: FriendshipsTab) => void,
-=======
   onChangeFriendshipsTab: (currentFriendshipsTab: Types.FriendshipsTab) => void,
->>>>>>> c06519b7
   onClickShowcaseOffer: () => void,
   onMissingProofClick: (missingProof: MissingProof) => void,
   onFolderClick: (folder: Folder) => void,
