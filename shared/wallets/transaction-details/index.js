// @flow
import * as React from 'react'
import * as Types from '../../constants/types/wallets'
import {Box2, Divider, Icon, NameWithIcon, Text} from '../../common-adapters'
import {globalColors, globalMargins, styleSheetCreate} from '../../styles'
import Transaction, {CounterpartyIcon, CounterpartyText, TimestampLine} from '../transaction'

type Role = 'sender' | 'receiver'

export type Props = {|
  amountUser: string,
  amountXLM: string,
  counterparty: string,
  counterpartyMeta?: string,
  counterpartyType: Types.CounterpartyType,
  delta: 'increase' | 'decrease',
  // Ignored if yourRole is receiver and counterpartyType is
  // stellarPublicKey.
  memo: string,
  onLoadPaymentDetail: () => void,
  onViewTransaction?: () => void,
  publicMemo?: string,
  status: Types.StatusSimplified,
  statusDetail: string,
  // A null timestamp means the transaction is still pending.
  timestamp: Date | null,
  transactionID?: string,
  you: string,
  yourRole: Role,
|}

type CounterpartyProps = {|
  counterparty: string,
  counterpartyMeta?: string,
  counterpartyType: Types.CounterpartyType,
  isYou: boolean,
  you: string,
  yourRole: Role,
|}

const Counterparty = (props: CounterpartyProps) => {
  if (props.isYou) {
    return <NameWithIcon colorFollowing={true} horizontal={true} username={props.you} metaOne="You" />
  }

  if (props.counterpartyType === 'keybaseUser') {
    return (
      <NameWithIcon
        colorFollowing={true}
        horizontal={true}
        username={props.counterparty}
        metaOne={props.counterpartyMeta}
      />
    )
  }

  return (
    <Box2 direction="horizontal" fullHeight={true}>
      <CounterpartyIcon
        counterparty={props.counterparty}
        counterpartyType={props.counterpartyType}
        large={false}
      />
      <Box2
        direction="vertical"
        fullWidth={true}
        style={{justifyContent: 'center', marginLeft: globalMargins.small}}
      >
        <CounterpartyText
          counterparty={props.counterparty}
          counterpartyType={props.counterpartyType}
          large={false}
          showFullKey={true}
          textType="BodySemibold"
        />
      </Box2>
    </Box2>
  )
}

<<<<<<< HEAD
export default class extends React.Component<Props> {
  componentWillMount() {
    this.props.onLoadPaymentDetail()
  }
=======
const TransactionDetails = (props: Props) => (
  <Box2 direction="vertical" gap="small" fullWidth={true} style={styles.container}>
    <Transaction
      amountUser={props.amountUser}
      amountXLM={props.amountXLM}
      counterparty={props.counterparty}
      counterpartyType={props.counterpartyType}
      delta={props.delta}
      large={true}
      memo={props.memo}
      status={props.status}
      statusDetail={props.statusDetail}
      timestamp={props.timestamp}
      yourRole={props.yourRole}
    />
    <Divider />
>>>>>>> a13e400e

  render() {
    return (
      <Box2 direction="vertical" gap="small" fullWidth={true} style={styles.container}>
        <Transaction
          amountUser={this.props.amountUser}
          amountXLM={this.props.amountXLM}
          counterparty={this.props.counterparty}
          counterpartyType={this.props.counterpartyType}
          delta={this.props.delta}
          large={true}
          memo={this.props.memo}
          onSelectTransaction={() => {}}
          timestamp={this.props.timestamp}
          yourRole={this.props.yourRole}
        />
        <Divider />

        <Box2 direction="vertical" gap="xtiny" fullWidth={true}>
          <Text type="BodySmallSemibold">Sender:</Text>
          <Counterparty
            counterparty={this.props.counterparty}
            counterpartyMeta={this.props.counterpartyMeta}
            counterpartyType={this.props.counterpartyType}
            isYou={this.props.yourRole === 'sender'}
            you={this.props.you}
            yourRole={this.props.yourRole}
          />
        </Box2>

<<<<<<< HEAD
        <Box2 direction="vertical" gap="xxtiny" fullWidth={true}>
          <Text type="BodySmallSemibold">Recipient:</Text>
          <Counterparty
            counterparty={this.props.counterparty}
            counterpartyMeta={this.props.counterpartyMeta}
            counterpartyType={this.props.counterpartyType}
            isYou={this.props.yourRole === 'receiver'}
            you={this.props.you}
            yourRole={this.props.yourRole}
          />
        </Box2>
=======
    <Box2 direction="vertical" gap="xxtiny" fullWidth={true}>
      <Text type="BodySmallSemibold">Status:</Text>
      <Box2 direction="horizontal" fullHeight={true} fullWidth={true} style={{alignItems: 'center'}}>
        <Icon
          color={props.timestamp ? globalColors.green2 : globalColors.black}
          fontSize={16}
          type={props.timestamp ? 'iconfont-success' : 'icon-transaction-pending-16'}
        />
        <Text
          style={{
            color: props.timestamp ? globalColors.green2 : globalColors.black,
            marginLeft: globalMargins.xtiny,
          }}
          type="Body"
        >
          {props.timestamp ? 'Sent' : 'Pending'}
        </Text>
      </Box2>
      <TimestampLine error={props.statusDetail} relative={false} timestamp={props.timestamp} />
    </Box2>
>>>>>>> a13e400e

        <Box2 direction="vertical" gap="xxtiny" fullWidth={true}>
          <Text type="BodySmallSemibold">Status:</Text>
          <Box2 direction="horizontal" fullHeight={true} fullWidth={true} style={{alignItems: 'center'}}>
            <Icon
              color={this.props.timestamp ? globalColors.green2 : globalColors.black}
              fontSize={16}
              type={this.props.timestamp ? 'iconfont-success' : 'icon-transaction-pending-16'}
            />
            <Text
              style={{
                color: this.props.timestamp ? globalColors.green2 : globalColors.black,
                marginLeft: globalMargins.xtiny,
              }}
              type="Body"
            >
              {this.props.timestamp ? 'Sent' : 'Pending'}
            </Text>
          </Box2>
          <Timestamp relative={false} timestamp={this.props.timestamp} />
        </Box2>

        <Box2 direction="vertical" gap="xxtiny" fullWidth={true}>
          <Text type="BodySmallSemibold">Public memo:</Text>
          <Text type="Body">{this.props.publicMemo}</Text>
        </Box2>

        <Box2 direction="vertical" gap="xxtiny" fullWidth={true}>
          <Text type="BodySmallSemibold">Transaction ID:</Text>
          <Text type="Body">{this.props.transactionID}</Text>
          {this.props.onViewTransaction && (
            <Text onClick={this.props.onViewTransaction} type="BodySmallPrimaryLink">
              View transaction
            </Text>
          )}
        </Box2>
      </Box2>
    )
  }
}

const styles = styleSheetCreate({
  container: {
    padding: globalMargins.small,
  },
  rightContainer: {
    flex: 1,
    marginLeft: globalMargins.tiny,
  },
})<|MERGE_RESOLUTION|>--- conflicted
+++ resolved
@@ -78,29 +78,10 @@
   )
 }
 
-<<<<<<< HEAD
 export default class extends React.Component<Props> {
   componentWillMount() {
     this.props.onLoadPaymentDetail()
   }
-=======
-const TransactionDetails = (props: Props) => (
-  <Box2 direction="vertical" gap="small" fullWidth={true} style={styles.container}>
-    <Transaction
-      amountUser={props.amountUser}
-      amountXLM={props.amountXLM}
-      counterparty={props.counterparty}
-      counterpartyType={props.counterpartyType}
-      delta={props.delta}
-      large={true}
-      memo={props.memo}
-      status={props.status}
-      statusDetail={props.statusDetail}
-      timestamp={props.timestamp}
-      yourRole={props.yourRole}
-    />
-    <Divider />
->>>>>>> a13e400e
 
   render() {
     return (
@@ -113,7 +94,8 @@
           delta={this.props.delta}
           large={true}
           memo={this.props.memo}
-          onSelectTransaction={() => {}}
+          status={this.props.status}
+          statusDetail={this.props.statusDetail}
           timestamp={this.props.timestamp}
           yourRole={this.props.yourRole}
         />
@@ -131,7 +113,6 @@
           />
         </Box2>
 
-<<<<<<< HEAD
         <Box2 direction="vertical" gap="xxtiny" fullWidth={true}>
           <Text type="BodySmallSemibold">Recipient:</Text>
           <Counterparty
@@ -143,28 +124,6 @@
             yourRole={this.props.yourRole}
           />
         </Box2>
-=======
-    <Box2 direction="vertical" gap="xxtiny" fullWidth={true}>
-      <Text type="BodySmallSemibold">Status:</Text>
-      <Box2 direction="horizontal" fullHeight={true} fullWidth={true} style={{alignItems: 'center'}}>
-        <Icon
-          color={props.timestamp ? globalColors.green2 : globalColors.black}
-          fontSize={16}
-          type={props.timestamp ? 'iconfont-success' : 'icon-transaction-pending-16'}
-        />
-        <Text
-          style={{
-            color: props.timestamp ? globalColors.green2 : globalColors.black,
-            marginLeft: globalMargins.xtiny,
-          }}
-          type="Body"
-        >
-          {props.timestamp ? 'Sent' : 'Pending'}
-        </Text>
-      </Box2>
-      <TimestampLine error={props.statusDetail} relative={false} timestamp={props.timestamp} />
-    </Box2>
->>>>>>> a13e400e
 
         <Box2 direction="vertical" gap="xxtiny" fullWidth={true}>
           <Text type="BodySmallSemibold">Status:</Text>
@@ -184,7 +143,7 @@
               {this.props.timestamp ? 'Sent' : 'Pending'}
             </Text>
           </Box2>
-          <Timestamp relative={false} timestamp={this.props.timestamp} />
+          <TimestampLine error={this.props.statusDetail} relative={false} timestamp={this.props.timestamp} />
         </Box2>
 
         <Box2 direction="vertical" gap="xxtiny" fullWidth={true}>
