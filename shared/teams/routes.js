--- conflicted
+++ resolved
@@ -55,7 +55,6 @@
     team: {
       children: {
         ...makeManageChannels,
-<<<<<<< HEAD
         ...makeRolePicker,
         ...makeReallyLeaveTeam,
         member: {
@@ -70,7 +69,7 @@
             },
           },
           component: Member,
-=======
+        },
         addPeople: {
           children: {},
           component: AddPeopleDialog,
@@ -81,12 +80,6 @@
           component: ReallyLeaveTeam,
           tags: makeLeafTags({layerOnTop: !isMobile}),
         },
-        rolePicker: {
-          children: {},
-          component: RolePicker,
-          tags: makeLeafTags({layerOnTop: !isMobile}),
->>>>>>> ca613dd3
-        },
       },
       component: Team,
     },
